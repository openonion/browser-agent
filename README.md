# Playwright Web Automation Agent

A natural language browser automation agent powered by ConnectOnion and Playwright.

## Quick Start

```bash
# Clone the repository
git clone https://github.com/openonion/browser-agent.git
cd browser-agent

# Run the setup script (installs everything)
./setup.sh

# Test it - provide a natural language command
python agent.py "Go to news.ycombinator.com and find the top story"
```

That's it! The agent will open a browser, perform the task, and report back.

### Manual Setup (if you prefer)

```bash
# 1. Install Python dependencies
pip install -r requirements.txt

# 2. Initialize ConnectOnion project
co init

# 3. Install Playwright browsers
playwright install

# 4. Authenticate with ConnectOnion
co auth
```

### What the Setup Script Does

The `setup.sh` script automatically:
- Installs all Python dependencies from `requirements.txt`
- Initializes the ConnectOnion project (creates `.co/` directory)
- Installs Playwright browsers (Chrome, Firefox, etc.)
- Sets up authentication (creates `.env` with your API key)

## Use in Your Code

```python
from agent import agent

# Just give it natural language commands
result = agent.input("Go to google.com and search for AI news")
print(result)
```

## Features

- 🌐 **Natural language browser control** - Just describe what you want
- 📸 **Automatic screenshots** - Capture any page state
- 🔍 **Smart element finding** - No CSS selectors needed
- 📝 **Form automation** - Fill and submit forms intelligently
- 🎯 **Multi-step workflows** - Complex automation sequences
- 🔐 **Chrome profile support** - Use your cookies, sessions, and login states
- 🖼️ **Vision support** - LLM can see and analyze screenshots automatically
- 🧠 **Deep Research Mode** - Spawn sub-agents for exhaustive research tasks

## Deep Research Mode

For complex information gathering tasks, use the deep research mode. This spawns a specialized sub-agent that shares the browser session but is optimized for exhaustive research, verification, and synthesis.

```bash
python agent.py --mode deep-research "Research 'ConnectOnion' and find the top 3 competitors"
```

## Project Structure

```
browser-agent/
├── agent.py                 # Entry point script
├── browser_agent/           # Main package
│   ├── entrypoint.py        # CLI entry point
│   ├── web_automation.py    # Browser automation implementation
│   ├── deep_research.py     # Deep research tool
│   ├── scroll_strategies.py # Scrolling logic
│   └── resources/           # System prompts
│       ├── prompt.md
│       └── deep_research_prompt.md
├── requirements.txt         # Python dependencies
├── setup.sh                 # Automated setup script
├── tests/
│   ├── test_all.py          # Complete test suite
<<<<<<< HEAD
│   ├── direct_test.py       # Direct browser tests
=======
│   ├── test_direct.py       # Direct browser tests
>>>>>>> 751165d6
│   └── README.md            # Test documentation
├── screenshots/             # Auto-generated screenshots
├── chromium_automation_profile/ # Chrome profile copy
├── .co/                     # ConnectOnion project config
├── .env                     # API keys
└── README.md                # This file
```

## How It Works

1. **Natural Language Input**: You describe what you want in plain English
2. **AI Planning**: The agent understands and plans the browser actions
3. **Tool Execution**: Playwright performs the actual browser control
4. **Result Reporting**: Agent reports what was done at each step

## Image Result Formatter Plugin

The browser agent uses the **image_result_formatter plugin** to automatically convert screenshots to vision format. When a tool returns a base64-encoded screenshot, the plugin:

1. Detects the base64 image data
2. Converts it to multimodal message format
3. Allows the LLM to **see and analyze** the screenshot visually

```
🖼️ Formatted 'take_screenshot' result as image
```

This enables powerful visual workflows:
- **Visual verification** - LLM can confirm if actions succeeded by seeing the page
- **Content extraction** - Read text, identify elements from screenshots
- **Error detection** - Spot visual problems like missing buttons or error messages
- **Automatic analysis** - LLM describes what it sees in the screenshot

### Example

```python
from connectonion import Agent
from connectonion.useful_plugins import image_result_formatter
from browser_agent.web_automation import WebAutomation

web = WebAutomation()
agent = Agent(
    name="browser",
    tools=web,
    plugins=[image_result_formatter]  # Auto-format screenshots for vision
)

agent.input("Go to example.com, take a screenshot, and describe what you see")
# The LLM will actually SEE the screenshot and describe:
# "I can see a simple webpage with the heading 'Example Domain' and
#  some descriptive text about this domain being used in examples..."
```

See `tests/test_image_plugin.py` for a working demo.

## Examples

```python
# See examples/ folder for more
# python examples/demo_image_plugin.py
```

## How to Extend

Add new methods to `WebAutomation` class in `browser_agent/web_automation.py`:

```python
@xray
def scroll_down(self) -> str:
    """Scroll down the page."""
    if not self.page:
        return "Browser not open"
    self.page.evaluate("window.scrollBy(0, 500)")
    return "Scrolled down"
```

The agent automatically uses new methods based on natural language commands.

## Chrome Profile Support

By default, the agent uses your Chrome profile data (cookies, sessions, logins). This means:

- ✅ **Stay logged in** - Access sites where you're already authenticated
- ✅ **No conflicts** - Your regular Chrome can stay open while agent runs
- ✅ **Fast** - First run copies profile (~50s), subsequent runs are instant
- ✅ **Private** - Profile copy stored locally in `chromium_automation_profile/` (gitignored)

### How It Works

On first run, the agent copies essential Chrome profile data to `./chromium_automation_profile/`:
- Cookies and sessions
- Saved passwords (encrypted)
- Bookmarks and history
- Extensions (skips cache for speed)

Subsequent runs reuse this copy, so startup is fast.

### Disable Chrome Profile

To use a fresh browser without your Chrome data:

```python
# In browser_agent/entrypoint.py, line 30
web = WebAutomation(use_chrome_profile=False)
```

<<<<<<< HEAD
### Update Profile Copy

To get latest cookies/sessions from your Chrome:

```bash
rm -rf chromium_automation_profile/
python agent.py  # Will create fresh copy
```

=======
>>>>>>> 751165d6
## Run Tests

```bash
python tests/test_all.py
```<|MERGE_RESOLUTION|>--- conflicted
+++ resolved
@@ -88,11 +88,7 @@
 ├── setup.sh                 # Automated setup script
 ├── tests/
 │   ├── test_all.py          # Complete test suite
-<<<<<<< HEAD
-│   ├── direct_test.py       # Direct browser tests
-=======
 │   ├── test_direct.py       # Direct browser tests
->>>>>>> 751165d6
 │   └── README.md            # Test documentation
 ├── screenshots/             # Auto-generated screenshots
 ├── chromium_automation_profile/ # Chrome profile copy
@@ -199,18 +195,6 @@
 web = WebAutomation(use_chrome_profile=False)
 ```
 
-<<<<<<< HEAD
-### Update Profile Copy
-
-To get latest cookies/sessions from your Chrome:
-
-```bash
-rm -rf chromium_automation_profile/
-python agent.py  # Will create fresh copy
-```
-
-=======
->>>>>>> 751165d6
 ## Run Tests
 
 ```bash
