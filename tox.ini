--- conflicted
+++ resolved
@@ -58,15 +58,7 @@
     pytest-cov
 commands_pre = {[testenv]commands_pre}
 commands =
-<<<<<<< HEAD
-    pytest tests/ -m "not manual" --cov=tools --cov=agents --cov-report=term-missing --cov-report=html
-=======
-<<<<<<< HEAD
-    pytest tests/ -m "not manual" --cov=browser_agent --cov-report=term-missing --cov-report=html
-=======
-    pytest tests/ -m "not manual" --cov=web_automation --cov=scroll_strategies --cov-report=term-missing --cov-report=html -p no:anyio
->>>>>>> 04a7f6d61460ee9cc35205e615f1d66388a02955
->>>>>>> cd4d01c4
+    pytest tests/ -m "not manual" --cov=tools --cov=agents --cov-report=term-missing --cov-report=html -p no:anyio
 
 [testenv:lint]
 # Lint check (optional - only if you want linting)
